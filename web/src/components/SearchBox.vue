<template>
  <div>
    <v-menu
      v-model="searchBoxOptionsMenuOpen"
      :close-on-content-click="false"
      open-on-focus
      absolute
      :position-x="searchBoxFieldRect.left"
      :position-y="searchBoxFieldRect.bottom"
      :min-width="searchBoxFieldRect.width"
      :max-width="searchBoxFieldRect.width"
    >
      <v-card>
        <v-btn-toggle v-model="queryTimeLimit" color="primary" dense group>
          <v-btn text value="-5m:">Limit to last 5m</v-btn>
          <v-btn text value="-1h:">Limit to last 1h</v-btn>
        </v-btn-toggle>
      </v-card>
      <template #activator="{ on }">
        <v-text-field
          ref="searchBoxField"
          autofocus
          hide-details
          flat
          prepend-inner-icon="mdi-magnify"
          :value="searchBox"
          @input="onInput"
          @click.stop
          @keyup.enter="onEnter"
          @keydown.up.prevent="arrowUp"
          @keydown.down.prevent="arrowDown"
          @keydown.tab.exact.prevent.stop="onTab"
          @keydown.esc.exact="suggestionMenuOpen = false"
          v-on="on"
        >
        </v-text-field>
      </template>
    </v-menu>
    <v-menu
      ref="suggestionMenu"
      v-model="suggestionMenuOpen"
      :position-x="suggestionMenuPosX"
      :position-y="suggestionMenuPosY"
      absolute
      dense
    >
      <v-list>
        <v-list-item-group
          :value="suggestionSelectedIndex"
          color="primary"
          mandatory
        >
          <v-list-item
            v-for="(item, index) in suggestionItems"
            :key="index"
            active-class="font-white"
            :style="{ backgroundColor: suggestionColor(suggestionType, item) }"
            @click="applySuggestion(index)"
          >
            <v-list-item-title>{{ item }}</v-list-item-title>
          </v-list-item>
        </v-list-item-group>
      </v-list>
    </v-menu>
    <v-menu offset-y right bottom>
      <template #activator="{ on: on2, attrs }">
        <v-btn class="textfield-overlay" small icon v-bind="attrs" v-on="on2"
          ><v-icon>mdi-dots-vertical</v-icon></v-btn
        >
      </template>
      <v-list dense>
        <v-list-item link @click="search('search')">
          <v-list-item-icon><v-icon>mdi-magnify</v-icon></v-list-item-icon>
          <v-list-item-title>Search</v-list-item-title>
        </v-list-item>
        <v-list-item link @click="search('graph')">
          <v-list-item-icon><v-icon>mdi-finance</v-icon></v-list-item-icon>
          <v-list-item-title>Graph</v-list-item-title>
        </v-list-item>
        <v-list-item link @click="createTag('service', searchBox)">
          <v-list-item-icon
            ><v-icon>mdi-cloud-outline</v-icon></v-list-item-icon
          >
          <v-list-item-title>Save as Service</v-list-item-title>
        </v-list-item>
        <v-list-item link @click="createTag('tag', searchBox)">
          <v-list-item-icon
            ><v-icon>mdi-tag-multiple-outline</v-icon></v-list-item-icon
          >
          <v-list-item-title>Save as Tag</v-list-item-title>
        </v-list-item>
      </v-list>
    </v-menu>
  </div>
</template>

<script lang="ts" setup>
import { EventBus } from "./EventBus";
import { addSearch, getTermAt } from "./searchHistory";
import suggest from "@/parser/suggest";
import analyze from "@/parser/analyze";
import {
  computed,
  nextTick,
  ref,
  onMounted,
  onBeforeUnmount,
  watch,
} from "vue";
import { useRoute, useRouter } from "vue-router/composables";
import { useRootStore } from "@/stores";
import { tagNameForURI } from "@/filters";
import { VTextField } from "vuetify/lib";

const store = useRootStore();
const route = useRoute();
const router = useRouter();
const searchBoxField = ref<InstanceType<typeof VTextField> | null>(null);
const searchBox = ref<string>(route.query.q as string);
const historyIndex = ref(-1);
const pendingSearch = ref("");
const typingDelay = ref<number | null>(null);
const suggestionItems = ref<string[]>([]);
const suggestionStart = ref(0);
const suggestionEnd = ref(0);
const suggestionType = ref("tag");
const suggestionSelectedIndex = ref(0);
const suggestionMenuOpen = ref(false);
const searchBoxOptionsMenuOpen = ref(false);
const suggestionMenuPosX = ref(0);
const suggestionMenuPosY = ref(0);
const queryTimeLimit = computed({
  get(): string | undefined {
    const ltime = analyze(searchBox.value).ltime?.[0] ?? {};
    const v = ltime?.pieces?.value;
    if (v !== undefined && ["-5m:", "-1h:"].includes(v)) return v;
    return undefined;
  },
  set(val: string | undefined) {
    const q = searchBox.value ?? "";
<<<<<<< HEAD
    const ltime = analyze(q).ltime?.[0] ?? {};
    let old = ltime?.pieces?.value;
=======
    const ltime = analyze(q).ltime;
    const old = ltime?.pieces?.value;
>>>>>>> 33005e5b
    if (old === val) return;
    const infix = val ? `ltime:${val}` : "";
    if (old === undefined) {
      if (q === "" || q.endsWith(" ")) {
        searchBox.value = `${q}${infix}`;
      } else {
        searchBox.value = `${q} ${infix}`;
      }
    } else {
      const prefix = q.slice(0, ltime.start);
      const suffix = q.slice(ltime.start + ltime.len);
      searchBox.value = `${prefix}${infix}${suffix}`;
    }
    searchBoxField.value?.$el.querySelector("input")?.focus();
    nextTick(() => {
      searchBoxOptionsMenuOpen.value = true;
    });
  },
});
const tagColors = computed(() => {
  const tags: { [key: string]: { [key: string]: string } } = {};
  if (store.tags == null) return tags;
  store.tags.forEach((tag) => {
    const type = tag.Name.split("/", 1)[0];
    const name = tag.Name.substr(type.length + 1);
    if (!(type in tags)) {
      tags[type] = {};
    }
    tags[type][name] = tag.Color;
  });
  return tags;
});
const searchBoxFieldRect = computed(() => {
  if (searchBoxField.value == null) {
    return {
      width: 0,
      height: 0,
      left: 0,
      right: 0,
      top: 0,
      bottom: 0,
    };
  }
  return searchBoxField.value.$el.getBoundingClientRect();
});

EventBus.on("setSearchTerm", setSearchTerm);

watch(
  route,
  () => {
    setSearchBox(route.query.q as string);
  },
  { immediate: true },
);
watch(
  suggestionItems,
  () => {
    suggestionMenuOpen.value = suggestionItems.value.length > 0;
    if (suggestionMenuOpen.value) {
      suggestionSelectedIndex.value = 0;
      const cursorIndex =
        searchBoxField.value?.$el.querySelector("input")?.selectionStart ??
        null;
      if (cursorIndex === null) return;
      const fontWidth = 7.05; // @TODO: Calculate the absolute cursor position correctly
      suggestionMenuPosX.value =
        cursorIndex * fontWidth +
        (searchBoxField.value?.$el.getBoundingClientRect().left ?? 0);
    }
  },
  { immediate: true },
);

onMounted(() => {
  store.updateConverters().catch((err: Error) => {
    EventBus.emit("showError", `Failed to update converters: ${err.message}`);
  });
  const keyListener = (e: KeyboardEvent) => {
    if (e.target === null || !(e.target instanceof Element)) return;
    if (["input", "textarea"].includes(e.target.tagName.toLowerCase())) return;
    if (e.key != "/") return;
    e.preventDefault();
    searchBoxField.value?.$el.querySelector("input")?.focus();
  };
  document.body.addEventListener("keydown", keyListener);
  onBeforeUnmount(() => {
    document.body.removeEventListener("keydown", keyListener);
  });
  suggestionMenuPosY.value =
    searchBoxField.value?.$el.getBoundingClientRect().bottom ?? 0;
});

function onTab() {
  if (suggestionMenuOpen.value) {
    applySuggestion();
  } else {
    startSuggestionSearch();
  }
}

function onInput(updatedText: string) {
  historyIndex.value = -1;
  setSearchBox(updatedText);
  startSuggestionSearch();
}

function onEnter() {
  if (suggestionMenuOpen.value) {
    applySuggestion();
  } else {
    search(null);
  }
}

function setSearchBox(value: string) {
  searchBox.value = value;
  abortSuggestionSearch();
}

function setSearchTerm(searchTerm: string) {
  setSearchBox(searchTerm);
}

function applySuggestion(index: number | null = null) {
  let replace = suggestionItems.value[index ?? suggestionSelectedIndex.value];
  if (replace === null || searchBox.value === null) {
    return;
  }
  replace = tagNameForURI(replace);
  const prefix = searchBox.value.substring(0, suggestionStart.value);
  const suffix = searchBox.value.substring(suggestionEnd.value);
  searchBox.value = prefix + replace + suffix;
  suggestionMenuOpen.value = false;
}

function startSuggestionSearch() {
  const val = searchBox.value;
  typingDelay.value = window.setTimeout(() => {
    const cursorPosition =
      searchBoxField.value?.$el.querySelector("input")?.selectionStart ?? 0;
    const suggestionResult = suggest(
      val,
      cursorPosition,
      store.groupedTags,
      store.converters,
    );
    suggestionItems.value = suggestionResult.suggestions;
    suggestionStart.value = suggestionResult.start;
    suggestionEnd.value = suggestionResult.end;
    suggestionType.value = suggestionResult.type;
  }, 200);
}

function abortSuggestionSearch() {
  if (typingDelay.value) {
    clearTimeout(typingDelay.value);
    suggestionItems.value = [];
    typingDelay.value = null;
  }
}

function suggestionColor(type: string, item: string) {
  if (type === "data") {
    return "#ffffff";
  }
  return tagColors.value[type][item];
}

function arrowUp() {
  if (suggestionMenuOpen.value) {
    menuUp();
  } else {
    historyUp();
  }
}

function arrowDown() {
  if (suggestionMenuOpen.value) {
    menuDown();
  } else {
    historyDown();
  }
}

function menuDown() {
  selectSuggestionIndex(suggestionSelectedIndex.value + 1);
}

function menuUp() {
  selectSuggestionIndex(suggestionSelectedIndex.value - 1);
}

function selectSuggestionIndex(index: number) {
  suggestionSelectedIndex.value = Math.min(
    Math.max(index, 0),
    suggestionItems.value.length - 1,
  );
}

function historyUp() {
  if (historyIndex.value === -1) {
    pendingSearch.value = searchBox.value;
  }
  const term = getTermAt(historyIndex.value + 1);
  if (term == null) {
    return;
  }
  historyIndex.value++;
  if (pendingSearch.value === term) {
    historyUp();
    return;
  }
  setSearchBox(term);
}

function historyDown() {
  if (historyIndex.value === -1) {
    return;
  }
  historyIndex.value--;
  setSearchBox(
    historyIndex.value === -1
      ? pendingSearch.value
      : getTermAt(historyIndex.value),
  );
}

function search(type: string | null) {
  let q: typeof route.query = {};
  if (!type) {
    type = route.name == "graph" ? "graph" : "search";
    if (type == "graph")
      q = JSON.parse(JSON.stringify(route.query)) as typeof route.query;
  }
  q.q = searchBox.value;
  addSearch(searchBox.value);
  historyIndex.value = -1;
  void router.push({
    name: type,
    query: q,
  });
}

function createTag(tagType: string, tagQuery: string) {
  EventBus.emit("showCreateTagDialog", tagType, tagQuery, []);
}
</script>

<style scoped>
.font-white {
  color: black;
  font-weight: bold;
}
.textfield-overlay {
  position: absolute;
  top: 0;
  right: 0;
}
</style><|MERGE_RESOLUTION|>--- conflicted
+++ resolved
@@ -138,13 +138,8 @@
   },
   set(val: string | undefined) {
     const q = searchBox.value ?? "";
-<<<<<<< HEAD
     const ltime = analyze(q).ltime?.[0] ?? {};
-    let old = ltime?.pieces?.value;
-=======
-    const ltime = analyze(q).ltime;
     const old = ltime?.pieces?.value;
->>>>>>> 33005e5b
     if (old === val) return;
     const infix = val ? `ltime:${val}` : "";
     if (old === undefined) {
