.DS_Store
node_modules
/web/dist
<<<<<<< HEAD
docker_data/*
=======
__pycache__
docker_data
>>>>>>> 9831abd5

# local env files
.env.local
.env.*.local
.env

# Log files
npm-debug.log*
yarn-debug.log*
yarn-error.log*
pnpm-debug.log*

# Editor directories and files
.idea
*.suo
*.ntvs*
*.njsproj
*.sln
*.sw?

.vscode/*
!.vscode/settings.json
!.vscode/tasks.json
!.vscode/launch.json
!.vscode/extensions.json

__pycache__
*.py[cod]<|MERGE_RESOLUTION|>--- conflicted
+++ resolved
@@ -1,12 +1,8 @@
 .DS_Store
 node_modules
 /web/dist
-<<<<<<< HEAD
-docker_data/*
-=======
 __pycache__
 docker_data
->>>>>>> 9831abd5
 
 # local env files
 .env.local
