server:
- support http
- support websocket, including compression
- support quic and http/2
- support is:started|finished
- support pcap groups, they have their own indexes & snapshots and may only be combined with packets in the same group
- fix ip4 defragmentation (snapshottable, list of packets that are source for a reassembled pkg)
- support ip6 defragmenting
- support sctp
- support relative times in tags
- add tests
- make query language simpler (less @'s)
- improve import speed by ignoring timedout packages instead of having to flush them before processing a new package

both:
<<<<<<< HEAD
- add a search history
=======
- add tag color
- add search history overlay for recent searches
>>>>>>> 6c769eec
- support showing alternatives for groups
- support showing sub query results
- add download button for generated python script that replays the stream (https://github.com/secgroup/flower/blob/master/services/flow2pwn.py https://github.com/secgroup/flower/blob/master/services/data2req.py)
- optional search result snippets
- support decoders in data for search and display
- calculate levenshtein distance to all previous streams and save the stream id with least difference and the difference
- add documentation

ui:
- marking something in stream view and pressing a key could add a data filter<|MERGE_RESOLUTION|>--- conflicted
+++ resolved
@@ -13,12 +13,7 @@
 - improve import speed by ignoring timedout packages instead of having to flush them before processing a new package
 
 both:
-<<<<<<< HEAD
-- add a search history
-=======
-- add tag color
 - add search history overlay for recent searches
->>>>>>> 6c769eec
 - support showing alternatives for groups
 - support showing sub query results
 - add download button for generated python script that replays the stream (https://github.com/secgroup/flower/blob/master/services/flow2pwn.py https://github.com/secgroup/flower/blob/master/services/data2req.py)
